--- conflicted
+++ resolved
@@ -11,17 +11,9 @@
     date,
     client.Geo.ContinentCode AS continent_code,
     client.Geo.CountryCode AS country_code,
-<<<<<<< HEAD
-    CASE WHEN client.Geo.Subdivision1ISOCode != "" AND client.Geo.Subdivision1ISOCode IS NOT NULL 
-    CASE WHEN node._instruments IN ("tcpinfo", "web100") 
-      THEN CONCAT(client.Geo.CountryCode,"-",client.Geo.region)
-    WHEN node._instruments = "ndt7"
-      THEN CONCAT(client.Geo.CountryCode,"-",client.Geo.Subdivision1ISOCode)
-=======
     CASE WHEN client.Geo.Subdivision1ISOCode != "" AND client.Geo.Subdivision1ISOCode IS NOT NULL
     THEN CONCAT(client.Geo.CountryCode,"-",client.Geo.Subdivision1ISOCode)
     ELSE CONCAT(client.Geo.CountryCode,"-",client.Geo.region)
->>>>>>> 8c840398
     END AS ISO3166_2region1,
     NET.SAFE_IP_FROM_STRING(Client.IP) AS ip,
     id,
